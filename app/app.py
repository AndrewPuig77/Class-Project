from flask import Flask, jsonify, request
from pymongo import MongoClient
from datetime import datetime
<<<<<<< HEAD
import numpy as np

=======
import os
from dotenv import load_dotenv
>>>>>>> 6bf6ca92
app = Flask(__name__)

# Connect to Mongo
load_dotenv()

MONGO_URI = os.getenv("MONGODB_URI")
MONGO_PASS = os.getenv("MONGO_PASS")
MONGO_USER = os.getenv("MONGO_USER")

if not all([MONGO_URI, MONGO_USER, MONGO_PASS]):
    print("ERROR: Missing MongoDB credentials!")
    exit(1)

url= f"mongodb+srv://{MONGO_USER}:{MONGO_PASS}@{MONGO_URI}/?retryWrites=true&w=majority"

client = MongoClient(url)
try:
    # The ismaster command is cheap and does not require auth
    client.admin.command('ping')
    print("MongoDB connection successful!")
except Exception as e:
    print("MongoDB connection failed:", e)
    

db = client["water_quality_data"]
collection = db["asv_1"]


def _parse_iso_timestamp(ts_str):
    if ts_str is None:
        return None, None
    # Support trailing Z
    s = ts_str
    if s.endswith("Z"):
        s = s[:-1] + "+00:00"
    parsed = datetime.fromisoformat(s)
    return ts_str, parsed

# In Flask app.py
def clean_nan(obj):
    """Replace NaN with None for JSON serialization"""
    if isinstance(obj, float):
        if math.isnan(obj) or math.isinf(obj):
            return None
    if isinstance(obj, dict):
        return {k: clean_nan(v) for k, v in obj.items()}
    elif isinstance(obj, list):
        return [clean_nan(item) for item in obj]
    return obj

# Use it before returning
# items = clean_nan(items)
# return jsonify({"count": total, "items": items})

#----- Health Check -----
@app.route("/api/health", methods=["GET"])
def health():
    return jsonify({"status": "ok"})


<<<<<<< HEAD
=======
#----- Get Available Dates -----
@app.route("/api/dates", methods=["GET"])
def get_dates():
    try:
        dates = collection.distinct("Date")
        dates = sorted([d for d in dates if d])
        return jsonify({"dates": dates})
    except Exception as e:
        return jsonify({"error": str(e)}), 500

>>>>>>> 6bf6ca92
#----- Get Observations -----
@app.route("/api/observations", methods=["GET"])
def get_observations():
    # Build MongoDB query
    q = {}

    # Date filtering (using your actual field name)
    date = request.args.get("date")
    if date:
        q["Date"] = date

    # Numeric ranges
    def _add_range(field_name, min_arg, max_arg):
        min_v = request.args.get(min_arg)
        max_v = request.args.get(max_arg)
        if min_v is None and max_v is None:
            return
        try:
            if min_v is not None:
                min_f = float(min_v)
                q.setdefault(field_name, {})["$gte"] = min_f
            if max_v is not None:
                max_f = float(max_v)
                q.setdefault(field_name, {})["$lte"] = max_f
        except ValueError:
            raise

    try:
        _add_range("temperature", "min_temp", "max_temp")
        _add_range("salinity", "min_sal", "max_sal")
        _add_range("odo", "min_odo", "max_odo")
    except ValueError:
        return jsonify({"error": "min/max numeric parameters must be valid numbers"}), 400

    # Pagination
    try:
        limit = int(request.args.get("limit", 100))
        skip = int(request.args.get("skip", 0))
    except ValueError:
        return jsonify({"error": "limit and skip must be integers"}), 400

    if limit <= 0:
        return jsonify({"error": "limit must be > 0"}), 400
    if skip < 0:
        return jsonify({"error": "skip must be >= 0"}), 400
    
    limit = min(limit, 1000)

    # Query database
    try:
        total = collection.count_documents(q)
        cursor = collection.find(q, {"_id": 0}).skip(skip).limit(limit)
        items = list(cursor)
        
        return jsonify({
            "count": total,
            "returned": len(items),
            "items": items
        })
    except Exception as e:
        return jsonify({"error": str(e)}), 500


#----- Get Stats -----
@app.route("/api/stats", methods=["GET"])
def get_stats():
    numeric_fields = ["temperature", "salinity", "odo"]
    stats = {}
    
    for field in numeric_fields:
        # Get all values for this field (excluding None/null)
        cursor = collection.find({field: {"$ne": None}}, {"_id": 0, field: 1})
        values = [doc[field] for doc in cursor if field in doc and doc[field] is not None]
        
        if len(values) == 0:
            stats[field] = {
                "count": 0,
                "mean": None,
                "min": None,
                "max": None,
                "percentiles": {
                    "25": None,
                    "50": None,
                    "75": None
                }
            }
        else:
            values_array = np.array(values)
            stats[field] = {
                "count": len(values),
                "mean": float(np.mean(values_array)),
                "min": float(np.min(values_array)),
                "max": float(np.max(values_array)),
                "percentiles": {
                    "25": float(np.percentile(values_array, 25)),
                    "50": float(np.percentile(values_array, 50)),
                    "75": float(np.percentile(values_array, 75))
                }
            }
    
    return jsonify(stats)


#----- Get Outliers -----
@app.route("/api/outliers", methods=["GET"])
def get_outliers():
    # Required parameters
    field = request.args.get("field")
    method = request.args.get("method", "iqr").lower()
    
<<<<<<< HEAD
    if not field:
        return jsonify({"error": "field parameter is required"}), 400
    
    if field not in ["temperature", "salinity", "odo"]:
        return jsonify({"error": "field must be one of: temperature, salinity, odo"}), 400
    
    if method not in ["iqr", "z-score"]:
        return jsonify({"error": "method must be 'iqr' or 'z-score'"}), 400
    
    # Get k parameter (threshold multiplier)
    k_param = request.args.get("k", "1.5")
    try:
        k = float(k_param)
    except ValueError:
        return jsonify({"error": "k must be a valid number"}), 400
    
    # Fetch all documents with the field
    cursor = collection.find({field: {"$ne": None}}, {"_id": 0})
    docs = list(cursor)
    
    if len(docs) == 0:
        return jsonify({"count": 0, "outliers": []})
    
    # Extract values
    values = np.array([doc[field] for doc in docs if field in doc and doc[field] is not None])
    
    if len(values) == 0:
        return jsonify({"count": 0, "outliers": []})
    
    # Detect outliers based on method
    outlier_indices = []
    
    if method == "iqr":
        q1 = np.percentile(values, 25)
        q3 = np.percentile(values, 75)
        iqr = q3 - q1
        lower_bound = q1 - k * iqr
        upper_bound = q3 + k * iqr
        
        for i, val in enumerate(values):
            if val < lower_bound or val > upper_bound:
                outlier_indices.append(i)
    
    elif method == "z-score":
        mean = np.mean(values)
        std = np.std(values)
        
        if std == 0:
            # No outliers if no variation
            return jsonify({"count": 0, "outliers": []})
        
        for i, val in enumerate(values):
            z_score = abs((val - mean) / std)
            if z_score > k:
                outlier_indices.append(i)
    
    # Get the outlier documents
    outliers = [docs[i] for i in outlier_indices]
    
    return jsonify({"count": len(outliers), "outliers": outliers})


=======
>>>>>>> 6bf6ca92
if __name__ == "__main__":
    app.run(debug=True)<|MERGE_RESOLUTION|>--- conflicted
+++ resolved
@@ -1,13 +1,10 @@
 from flask import Flask, jsonify, request
 from pymongo import MongoClient
 from datetime import datetime
-<<<<<<< HEAD
-import numpy as np
-
-=======
 import os
 from dotenv import load_dotenv
->>>>>>> 6bf6ca92
+import numpy as np
+
 app = Flask(__name__)
 
 # Connect to Mongo
@@ -68,8 +65,6 @@
     return jsonify({"status": "ok"})
 
 
-<<<<<<< HEAD
-=======
 #----- Get Available Dates -----
 @app.route("/api/dates", methods=["GET"])
 def get_dates():
@@ -80,7 +75,6 @@
     except Exception as e:
         return jsonify({"error": str(e)}), 500
 
->>>>>>> 6bf6ca92
 #----- Get Observations -----
 @app.route("/api/observations", methods=["GET"])
 def get_observations():
@@ -132,16 +126,15 @@
     # Query database
     try:
         total = collection.count_documents(q)
-        cursor = collection.find(q, {"_id": 0}).skip(skip).limit(limit)
-        items = list(cursor)
-        
-        return jsonify({
-            "count": total,
-            "returned": len(items),
-            "items": items
-        })
-    except Exception as e:
-        return jsonify({"error": str(e)}), 500
+    except Exception:
+        # In case of a query type mismatch in DB, return 400
+        return jsonify({"error": "Invalid query parameters for stored document types"}), 400
+
+    cursor = collection.find(q, {"_id": 0}).skip(skip).limit(limit)
+    items = list(cursor)
+
+    return jsonify({"count": total, "items": items})
+
 
 
 #----- Get Stats -----
@@ -191,7 +184,6 @@
     field = request.args.get("field")
     method = request.args.get("method", "iqr").lower()
     
-<<<<<<< HEAD
     if not field:
         return jsonify({"error": "field parameter is required"}), 400
     
@@ -254,7 +246,5 @@
     return jsonify({"count": len(outliers), "outliers": outliers})
 
 
-=======
->>>>>>> 6bf6ca92
 if __name__ == "__main__":
     app.run(debug=True)